--- conflicted
+++ resolved
@@ -1,11 +1,7 @@
 import copy
 import contextlib
 import os
-<<<<<<< HEAD
-from typing import Any, List, Union, Dict, Callable, cast
-=======
 from typing import Any, List, Union, Dict, Callable, cast, Optional
->>>>>>> 350968fe
 
 from htmltools import Tag, TagList, HTMLDocument, HTMLDependency, RenderedHTML
 
@@ -104,8 +100,16 @@
         self._sessions_needing_flush: Dict[int, Session] = {}
 
         self._registered_dependencies: Dict[str, HTMLDependency] = {}
-<<<<<<< HEAD
-        self._dependency_handler: starlette.routing.Router = starlette.routing.Router()
+        self._dependency_handler = starlette.routing.Router()
+        
+        if self._static_assets is not None:
+            self._dependency_handler.routes.append(
+                starlette.routing.Mount(
+                    "/",
+                    StaticFiles(directory=self._static_assets),
+                    name="shiny-app-static-assets-directory",
+                )
+            )
 
         starlette_app = self.init_starlette_app()
 
@@ -130,27 +134,6 @@
                 starlette.routing.Mount(
                     "/__shared",
                     app=StaticFiles(directory=shared_dir),
-=======
-        self._dependency_handler = starlette.routing.Router()
-
-        if self._static_assets is not None:
-            self._dependency_handler.routes.append(
-                starlette.routing.Mount(
-                    "/",
-                    StaticFiles(directory=self._static_assets),
-                    name="shiny-app-static-assets-directory",
-                )
-            )
-
-        self.starlette_app = starlette.applications.Starlette(
-            routes=[
-                starlette.routing.WebSocketRoute("/websocket/", self._on_connect_cb),
-                starlette.routing.Route("/", self._on_root_request_cb, methods=["GET"]),
-                starlette.routing.Route(
-                    "/session/{session_id}/{action}/{subpath:path}",
-                    self._on_session_request_cb,
-                    methods=["GET", "POST"],
->>>>>>> 350968fe
                 ),
             )
             middleware.append(
